/**
 * License GPLv3+
 * @file hashtable.c
 * @brief a simple hash table implementation
 * @author Ankur Shrivastava
 */
#include "hashtable.h"
#include "debug.h"
#include <assert.h>
#include <stdlib.h>
#include <stdbool.h>
#include <string.h>

#define INITIAL_SIZE 128
#define KEY_RATIO 4

static void hash_table_element_delete_internal(hash_table_t *,
                                               hash_table_element_t *, bool);
static int hash_table_remove_internal(hash_table_t *, void *, size_t, bool);

static void hash_table_destroy_internal(hash_table_t *table, bool notify);

int hash_table_len(hash_table_t *table)
{
    return table->key_count;
}

/**************************** Element Operations ******************************/
/**
 * Function to create a now hash_table element
 * @returns hash_table_element_t object when success
 * @returns NULL when no memory
 */
hash_table_element_t * hash_table_element_new()
{
    INFO("creating a new hash table element");
    return calloc(1, hash_table_element_s);
}


/**
 * Implements the common logic for the hash_table_element_delete().
 */
static void hash_table_element_delete_internal(hash_table_t * table,
                                               hash_table_element_t * element,
                                               bool notify)
{
    INFO("Deleting an hash table element");
    if (table->mode == MODE_COPY)
    {
        free(element->value);
        free(element->key);
    }
    else if (table->mode == MODE_VALUEREF)
    {
        free(element->key);
        if (notify)
        { /* using destroy functions given (if any) */
            if (table->value_destroy_fun)
            {
                (table->value_destroy_fun)(element->value);
            }
            free(element->key);
        }
    }
    else if (table->mode == MODE_ALLREF)
    {
        if (notify)
        { /* using destroy functions given (if any) */
            if (table->key_destroy_fun)
            {
                (table->key_destroy_fun)(element->key);
            }
            if (table->value_destroy_fun)
            {
                (table->value_destroy_fun)(element->value);
            }
        }
    }
    free(element); element = NULL;
}

/**
 * Function to delete an hash table element
 * @param table table from which element has to be deleted
 * @param element hash table element to be deleted
 */
void hash_table_element_delete(hash_table_t *table, hash_table_element_t *element)
{
    hash_table_element_delete_internal(table, element, true);
}


/************************** Hash Table Operations *****************************/

/**
 * Fuction to create a new hash table
 * @param mode hash_table_mode which the hash table should follow
 * @returns hash_table_t object which references the hash table
 * @returns NULL when no memory
 */
hash_table_t * hash_table_new(hash_table_mode_t mode)
{
    return hash_table_new_full(mode, NULL, NULL);
}

/**
 * Fuction to create a new hash table.
 * @param mode hash_table_mode which the hash table should follow.
 * @param key_destroy_fun to use when removing an element from hash.
 * @param value_destroy_fun to use when removing an element from hash.
 * @returns hash_table_t object which references the hash table.
 * @returns NULL when no memory.
 */
hash_table_t * hash_table_new_full(hash_table_mode_t mode,
                                   destroy_fun_t key_destroy_fun,
                                   destroy_fun_t value_destroy_fun)
{
    hash_table_t *table = NULL;

    table = calloc(1, hash_table_s);
    if (!table)
    {
        INFO("No Memory while allocating hash_table");
        return NULL;
    }
    table->mode = mode;
    table->key_destroy_fun = key_destroy_fun;
    table->value_destroy_fun = value_destroy_fun;
    table->key_num = INITIAL_SIZE;
    table->key_ratio = KEY_RATIO;
    table->store_house = (hash_table_element_t **) calloc(table->key_num, \
                          sizeof(hash_table_element_t *));
    if (!table->store_house)
    {
        INFO("No Memory while allocating hash_table store house");
        free(table);
        return NULL;
    }
    return table;
}

static void hash_table_destroy_internal(hash_table_t *table, bool notify)
{
    size_t i=0;
    assert(table != NULL);
    INFO("Deleating a hash table");
    for (;i<HASH_LEN;i++)
    {
        while (table->store_house[i])
        {
            hash_table_element_t * temp = table->store_house[i];
            table->store_house[i] = table->store_house[i]->next;
            hash_table_element_delete_internal(table, temp, notify);
            table->key_count--;
        }
        if (table->key_count == 0) break;
    }
    free(table->store_house);
    free(table);
}

void hash_table_destroy(hash_table_t *table)
{
    hash_table_destroy_internal(table, true);
}

void hash_table_free(hash_table_t *table)
{
    hash_table_destroy_internal(table, false);
}




/**
 * Function to add a key - value pair to the hash table, use HT_ADD macro
 * @param table hash table to add element to
 * @param key pointer to the key for the hash table
 * @param key_len length of the key in bytes
 * @param value pointer to the value to be added against the key
 * @param value_len length of the value in bytes
 * @returns 0 on sucess
 * @returns -1 when no memory
 */
int hash_table_add(hash_table_t * table, void * key,
                   size_t key_len, void * value, size_t value_len)
{
    size_t hash = 0;
    hash_table_element_t *element = NULL, *iter = NULL, *to_delete = NULL;
    /* Preconditions */
    assert(key != NULL);
    assert(value != NULL);

    if ((table->key_count / table->key_num) >= table->key_ratio)
    {
        LOG("Ratio(%d) reached the set limit %d\nExpanding hash_table", (table->key_count / table->key_num), table->key_ratio);
        hash_table_resize(table, table->key_num*2);
    }
    hash = HASH(key, key_len);
    element = hash_table_element_new();
    if (!element)
    {
        INFO("Cannot allocate memory for element");
        return -1; /* No Memory */
    }
    if (table->mode == MODE_COPY)
    {
        LOG("Adding a key-value pair to the hash table with hash -> %d, in COPY MODE", (int)hash);
        element->key = malloc(key_len);
        element->value = malloc(value_len);
        if (element->key && element->value)
        {
            memcpy(element->key, key, key_len);
            memcpy(element->value, value, value_len);
        }
        else
        {
            if (element->key)
            {
                free(element->key);
                INFO("Cannot allocate memory for value");
            }
            if (element->value)
            {
                free(element->value);
                INFO("Cannot allocate memory for key");
            }
            free(element);
            return -1; /* No Memory */
        }
    }
    else if (table->mode == MODE_VALUEREF)
    {
        LOG("Adding a key-value pair to the hash table with hash -> %d, in VALUEREF MODE", (int)hash);
        element->key = malloc(key_len);
        if (element->key)
        {
            memcpy(element->key, key, key_len);
        }
        else
        {
            INFO("Cannot allocate memory for key");
            free(element);
            return -1; /* No Memory */
        }
        element->value = value;
    }
    else if (table->mode == MODE_ALLREF)
    {
        LOG("Adding a key-value pair to the hash table with hash -> %d, in ALLREF MODE", (int)hash);
        element->key = key;
        element->value = value;
    }
    element->key_len = key_len;
    element->value_len = value_len;
    element->next = NULL;
    /* find the key position for chaining */
    if (!table->store_house[hash])
    {
        LOG("No Conflicts adding the first element at %d", (int)hash);
        table->store_house[hash] = element;
        table->key_count++;
    }
    else
    {
        LOG("Conflicts adding element at %d", (int)hash);
        iter = table->store_house[hash];
        while(iter->next)
        {
            while(iter->next && iter->next->key_len!=key_len)
            {
                iter = iter->next;
            }
            if(iter->next)
            {
                if (!memcmp(iter->next->key, key, key_len))
                {
                    LOG("Found Key at hash -> %d", (int)hash);
                    to_delete = iter->next;
                    iter->next = element;
                    element->next = to_delete->next;
                    hash_table_element_delete(table, to_delete);
                    /* we are replacing values, no need to change key_count */
                    return 0;
                }
                else
                {
                    iter = iter->next;
                }
            }
        }
        iter->next = element;
        table->key_count++;
    }
    return 0;
}

/**
 * Implements the common logic for the hash_table_remove() and
 * hash_table_steal() functions.
 */
static int hash_table_remove_internal(hash_table_t * table,
                               void * key, size_t key_len, bool notify)
{
    size_t hash = 0;
    hash_table_element_t *curr = NULL, *prev = NULL;

    INFO("Deleting a key-value pair from the hash table");
    if (((table->key_num/ table->key_count) >= table->key_ratio) && notify)
    {
        LOG("Ratio(%d) reached the set limit %d\nContracting hash_table",
                        (table->key_num / table->key_count), table->key_ratio);
        hash_table_resize(table, table->key_num/2);
    }
    hash = HASH(key, key_len);
    if (!table->store_house[hash])
    {
        LOG("Key Not Found -> No element at %d", (int)hash);
        return -1; /* key not found */
    }
    curr = table->store_house[hash];
    prev = curr;
    while(curr)
    {
        while(curr && curr->key_len!=key_len)
        { /* skipping keys with same hash but diferent size */
            prev = curr;
            curr = curr->next;
        }
        if(curr)
        {
            if (!memcmp(curr->key, key, key_len))
            {/* Found it */
                if (curr == table->store_house[hash])
                {
                    table->store_house[hash] = curr->next;
                }
                else
                {
                    prev->next = curr->next;
                }
                hash_table_element_delete_internal(table, curr, notify);
                INFO("Deleted a key-value pair from the hash table");
                table->key_count--;
                return 0;
            }
            prev=curr;
            curr=curr->next;
        }
    }
    INFO("Key Not Found");
    return -1; /* key not found */
}


/**
 * Function to remove a hash table element (for a given key) from a given hash table
 * @param table hash table from which element has to be removed
 * @param key pointer to the key which has to be removed
 * @param key_len size of the key in bytes
 * @returns 0 on sucess
 * @returns -1 when key is not found
 */
int hash_table_remove(hash_table_t * table, void * key, size_t key_len)
{
    return  hash_table_remove_internal(table, key, key_len, true);
}

/**
 * Like hash_table_remove, but don't call destroy functions gor key a value
 * (if given).
 */
int hash_table_steal(hash_table_t * table, void * key, size_t key_len)
{
    return  hash_table_remove_internal(table, key, key_len, false);
}

int hash_table_replace(hash_table_t * table, void * key,
                   size_t key_len, void * value, size_t value_len) {

    assert(hash_table_has_key(table, key, key_len));

    hash_table_steal(table, key, key_len);
    hash_table_add(table, key, key_len, value, value_len);

    return 0;
}


/**
 * Function to lookup a key in a particular table
 * @param table table to look key in
 * @param key pointer to key to be looked for
 * @param key_len size of the key to be searched
 * @returns NULL when key is not found in the hash table
 * @returns void* pointer to the value in the table
 */
void * hash_table_lookup(hash_table_t * table, const void * key, size_t key_len)
{
    size_t hash = HASH(key, key_len);
    hash_table_element_t *temp = NULL;
    LOG("Looking up a key-value pair for hash -> %d", (int)hash);
    if (!table->store_house[hash])
    {
        LOG("Key not found at hash %d, no entries", (int)hash);
        return NULL; /* key not found */
    }
    temp = table->store_house[hash];
    while(temp)
    {
        while(temp && temp->key_len!=key_len)
        {
            temp = temp->next;
        }
        if(temp)
        {
            if (!memcmp(temp->key, key, key_len))
            {
                LOG("Found Key at hash -> %d", (int)hash);
                return temp->value;
            }
            else
            {
                temp = temp->next;
            }
        }
    }
    LOG("Key not found at hash %d", (int)hash);
    return NULL; /* key not found */
}


/**
 * Function to lookup a key in a particular table
 * @param table table to look key in
 * @param key pointer to key to be looked for
 * @param key_len size of the key to be searched
 * @param stored_key pointer to bind the key found
 * @param stored_value pointer to bind the value found
 */
void hash_table_lookup_extended(hash_table_t * table, const void * key, size_t key_len, void ** stored_key, void ** stored_value)
{
    size_t hash = HASH(key, key_len);
    hash_table_element_t *iter = NULL;
    LOG("Looking up a key-value pair for hash -> %d", (int)hash);
    if (!table->store_house[hash])
    {
        LOG("Key not found at hash %d, no entries", (int)hash);
        return; /* key not found */
    }
    iter = table->store_house[hash];
    while(iter)
    {
        while(iter && iter->key_len!=key_len)
        {
            iter = iter->next;
        }
        if(iter)
        {
            if (!memcmp(iter->key, key, key_len))
            {
                LOG("Found Key at hash -> %d", (int)hash);
                (*stored_key) = iter->key;
                (*stored_value) = iter->value;
                return;
            }
            else
            {
                iter = iter->next;
            }
        }
    }
    LOG("Key not found at hash %d", (int)hash);
    return; /* key not found */
}

/**
 * Function to look if a key the exists in the hash table
 * @param key pointer to key to be looked for
 * @param key_len size of the key to be searched
 * @returns 0 when key is not found
 * @returns 1 when key is found
 */
int hash_table_has_key(hash_table_t * table, void * key, size_t key_len)
{
    size_t hash = HASH(key, key_len);
    hash_table_element_t *iter = NULL;
    LOG("Searching for key with hash -> %d", (int)hash);
    if (!table->store_house[hash])
    {
        LOG("Key not found with hash -> %d, no entries", (int)hash);
        return 0; /* key not found */
    }
    iter = table->store_house[hash];
    while(iter)
    {
        while(iter && iter->key_len!=key_len)
        {
            iter = iter->next;
        }
        if(iter)
        {
            if (!memcmp(iter->key, key, key_len))
            {
                LOG("Key Found with hash -> %d", (int)hash);
                return 1; /* key found */
            }
            iter=iter->next;
        }
    }
    LOG("Key not found with hash -> %d", (int)hash);
    return 0; /* key not found */
}


/**
 * Function that returns a hash value for a given key and key_len
 * @param key pointer to the key
 * @param key_len length of the key
 * @param max_key max value of the hash to be returned by the function
 * @returns hash value belonging to [0, max_key)
 */
uint16_t hash_table_do_hash(const void * key, size_t key_len, uint16_t max_key)
{
    const uint16_t *ptr = (const uint16_t *) key;
    uint16_t hash = 0xbabe; /* WHY NOT */
    size_t i = 0;
    for(;i<(key_len/2);i++)
    {
        hash^=(i<<4 ^ *ptr<<8 ^ *ptr);
        ptr++;
    }
    hash = hash % max_key;
    return hash;
}

/**
 * Function to resize the hash table store house
 * @param table hash table to be resized
 * @param len new length of the hash table
 * @returns -1 when no elements in hash table
 * @returns -2 when no emmory for new store house
 * @returns 0 when sucess
 */
int hash_table_resize(hash_table_t *table, size_t len)
{
    unsigned int i = 0, old_store_len = 0, count = 0;
    hash_table_mode_t mode;
    hash_table_element_t ** old_store = table->store_house;
    hash_table_element_t * etc = NULL, *next = NULL;
                        /* etc = Element To Copy */

    LOG("resizing hash table from %d to %d", table->key_num, len);

    table->store_house = calloc(len, sizeof(hash_table_element_t *));
    if (!table->store_house)
    {
        table->store_house = old_store;
        INFO("No Memory for new store house");
        return -2;
    }
    mode = table->mode;
    old_store_len = table->key_num;
    count = 0;
    table->mode = MODE_ALLREF; /* Fool new hash table to use previous values */
    table->key_num = len; /* New hash len */

    table->key_count = 0;
    for (i=0; i<old_store_len; i++)
    {
        etc = old_store[i];
        if (etc)
        {
            hash_table_add(table, etc->key, etc->key_len,
                           etc->value, etc->value_len);
            count ++;
            next = etc->next;
            free(etc);
            while(next)
            {
                etc = next;
                hash_table_add(table, etc->key, etc->key_len,
                               etc->value, etc->value_len);
                count++;
                next = etc->next;
                free(etc);
            }
        }
    }

    table->mode = mode;

    free(old_store);
    return 0;
}

/* Iter Functions */

void hash_table_iter_keys_reset(hash_table_t *self)
{
    assert(self != NULL);
    self->iter_pos = 0;
    if (self->key_count > 0)
    {
        while ((self->iter_pos < self->key_num) &&
           (self->store_house[self->iter_pos] == NULL))
        {
            self->iter_pos++;
        }
    }

}

bool hash_table_iter_keys_is_done(hash_table_t *self)
{
    assert(self != NULL);

    return ((self->key_count == 0) || (self->iter_pos >= self->key_num));
}

void *hash_table_iter_keys_next(hash_table_t *self)
{
    hash_table_element_t *current = NULL;
    static uint16_t element_index = 0;
    uint16_t i = 0;

    /* Preconditions */
    assert(self != NULL);
    assert(!hash_table_iter_keys_is_done(self));

    current = self->store_house[self->iter_pos];
    for (i=0; i < element_index; i++)
    {
        current = current->next;
    }
    if (current->next == NULL)
    {
        /* Moving to next place (containing something) in array */
        element_index = 0;
        self->iter_pos++;
<<<<<<< HEAD
        while ((self->iter_pos <= self->key_num) &&
               (self->store_house[self->iter_pos] == NULL))
=======
        while ((self->iter_pos < self->key_num) &&
           (self->store_house[self->iter_pos] == NULL))
>>>>>>> c3bdfc7c
        {
            self->iter_pos++;
        }
    }
    else
    {
        element_index++;
    }

    assert(current != NULL);
    assert(current->key != NULL);

    return current->key;
}<|MERGE_RESOLUTION|>--- conflicted
+++ resolved
@@ -25,7 +25,7 @@
     return table->key_count;
 }
 
-/**************************** Element Operations ******************************/
+/**************************** Element Operations *****************************/
 /**
  * Function to create a now hash_table element
  * @returns hash_table_element_t object when success
@@ -91,7 +91,7 @@
 }
 
 
-/************************** Hash Table Operations *****************************/
+/************************** Hash Table Operations ****************************/
 
 /**
  * Fuction to create a new hash table
@@ -639,13 +639,9 @@
         /* Moving to next place (containing something) in array */
         element_index = 0;
         self->iter_pos++;
-<<<<<<< HEAD
-        while ((self->iter_pos <= self->key_num) &&
+        while ((self->iter_pos < self->key_num) &&
                (self->store_house[self->iter_pos] == NULL))
-=======
-        while ((self->iter_pos < self->key_num) &&
-           (self->store_house[self->iter_pos] == NULL))
->>>>>>> c3bdfc7c
+
         {
             self->iter_pos++;
         }
